""" Batch class for radial regime regression. """
<<<<<<< HEAD

from functools import wraps

import random
=======
>>>>>>> b5c0931e
import numpy as np
import scipy as sc

from .decorators import init_components
from . import radial_batch_tools as bt
from .decorators import init_components
from ..batchflow import Batch, action, inbatch_parallel, any_action_failed, FilesIndex, DatasetIndex, R

<<<<<<< HEAD
=======

>>>>>>> b5c0931e
class RadialBatch(Batch):
    """
    Batch class that stores multiple time series along with other parameters
    for radial flow regime regression.

    Parameters
    ----------
    index : DatasetIndex
        Unique identifiers of rig data in the batch.
    preloaded : tuple, optional
        Data to put in the batch if given. Defaults to ``None``.

    Attributes
    ----------
    index : DatasetIndex
        Unique identifiers of rig data in the batch.
    """
    def __init__(self, index, preloaded=None):
        super().__init__(index, preloaded)
        self.time = self.array_of_nones
        self.derivative = self.array_of_nones
        self.rig_type = self.array_of_nones
        self.target = self.array_of_nones
        self.predictions = self.array_of_nones

<<<<<<< HEAD
    @property
    def components(self):
        """tuple of str: Data components names."""
        return "time", "derivative", "rig_type", "target", "predictions"
=======
    components = "time", "derivative", "rig_type", "target"
>>>>>>> b5c0931e

    @property
    def array_of_nones(self):
        """ 1-D ndarray: ``NumPy`` array with ``None`` values."""
        return np.array([None] * len(self.index))

    def _reraise_exceptions(self, results):
        """ Reraise all exceptions in the ``results`` list.

        Parameters
        ----------
        results : list
            Post function computation results.

        Raises
        ------
        RuntimeError
            If any paralleled action raised an ``Exception``.
        """
        if any_action_failed(results):
            all_errors = self.get_errors(results)
            raise RuntimeError("Cannot assemble the batch", all_errors)

    @action
<<<<<<< HEAD
    def load(self, src=None, fmt=None, components=None, *args, **kwargs):
=======
    def load(self, fmt=None, components=None, *args, **kwargs):
>>>>>>> b5c0931e
        """ Load given batch components.

        This method supports loading of data from npz format.

        Parameters
        ----------
        src: str, optional
             an array with data
        fmt : str, optional
            Source format.
        components : str or array-like, optional
            Components to load.

        Returns
        -------
        batch : RadialBatch
            Batch with loaded components. Changes batch data inplace.
        """
        _ = args, kwargs
        if isinstance(components, str):
            components = list(components)
        if components is None:
            components = self.components

        if fmt is None:
            self.put_into_data(src, components)
            self._sort(components)
        else:
            self._load(fmt, components)

        return self

    @inbatch_parallel(init="indices", post="_assemble_load", target="threads")
    def _load(self, indice, fmt=None, components=None, *args, **kwargs):
        """ Load given components from file.

        Parameters
        ----------
        fmt : str, optional
            Source format.
        components : iterable, optional

        Returns
        -------
        batch : RadialBatch
            Batch with loaded components. Changes batch data inplace.

        Raises
        ------
        ValueError
            If source path is not specified and batch's ``index`` is not a
            ``FilesIndex``.
        """
        loaders = {'npz': bt.load_npz}

        if isinstance(self.index, FilesIndex):
            path = self.index.get_fullpath(indice)  # pylint: disable=no-member
        else:
            raise ValueError("Source path is not specified")

        return loaders[fmt](path, components, *args, **kwargs)

    def _assemble_load(self, results, *args, **kwargs):
        """ Concatenate results of different workers and update ``self``.

        Parameters
        ----------
        results : list
            Workers' results.

        Returns
        -------
        batch : RadialBatch
            Assembled batch. Changes components inplace.
        """
        _ = args, kwargs
        self._reraise_exceptions(results)
        components = kwargs.get("components", None)
        if components is None:
            components = self.components
        for comp, data in zip(components, zip(*results)):
            data = np.array(data + (None,))[:-1]
            if comp in ['rig_type', 'target']:
                data = np.array([d for d in data])
            setattr(self, comp, data)
        return self

    @action
    @init_components
    @inbatch_parallel(init="indices", target="threads")
    def drop_negative(self, index, src=None, dst=None, **kwargs):
        """ Leaves only positive values.

        Raises
        ------
        ValueError
            If all values in derivative component are negative.
        """
        _ = kwargs
        i = self.get_pos(None, src[0], index)
        time = getattr(self, src[0])[i]
        derivative = getattr(self, src[1])[i]
<<<<<<< HEAD
=======

>>>>>>> b5c0931e
        mask = derivative > 0

        if sum(mask) == 0:
            raise ValueError("All values in derivative {} are negative!".format(index))

        getattr(self, dst[0])[i] = time[mask]
        getattr(self, dst[1])[i] = derivative[mask]
<<<<<<< HEAD
=======
        return self

    @action
    @init_components
    @inbatch_parallel(init="indices", target="threads")
    def drop_outliers(self, index, src=None, dst=None, **kwargs):
        """ Finds and deletes outliers values.
        """
        _ = kwargs
        i = self.get_pos(None, src[0], index)
        time = getattr(self, src[0])[i]
        derivative = getattr(self, src[1])[i]

        neighbors = np.diff(time)
        mean_elems = np.array([neighbors[i]/np.mean(np.delete(neighbors, i)) for i in range(len(time)-1)])
        outliers = np.where(mean_elems > 70)[0]
        outliers = np.arange(outliers[0], time.shape) if outliers.shape[0] > 0 else np.empty(0)

        getattr(self, dst[0])[i] = np.delete(time, outliers)
        getattr(self, dst[1])[i] = np.delete(derivative, outliers)
>>>>>>> b5c0931e
        return self

    @action
    @init_components
    @inbatch_parallel(init="indices", target="threads")
    def get_samples(self, index, n_points, n_samples=1, sampler=None, # pylint: disable=too-many-arguments
                    src=None, dst=None, interpolate='linear', seed=None, **kwargs):
        """ Draws samples from the interpolation of time and derivative components.

        Performs interpolation of the `derivative` on time using
        `scipy.interpolate.interp1d`, samples `n_points` within `time` component
        range, and calculates values of `derivative` in sampled points.
        Sampler should return values from [0, 1] interval, which later is
        stretched to the range on `time` component. Size of the sample equals
        `(n_samples, n_points)`.

        Parameters
        ----------
        n_points : int
            Size of a sample.
        n_samples : int, optional
            Numper of samples. Defaults to `1`.
        sampler : function or named expression
            Method to sample points within [0, 1] range.
            If callable, it should only take `size` as an argument.
        interpolate : str, optional
            Specifies the kind of interpolation as a string
            ('linear', 'nearest', 'zero', 'slinear', 'quadratic', 'cubic',
            'previous', 'next', where 'zero', 'slinear', 'quadratic' and 'cubic'
            refer to a spline interpolation of zeroth, first, second or third
            order; 'previous' and 'next' simply return the previous or next value
            of the point) or as an integer specifying the order of the spline
            interpolator to use.
        seed : int, optional
            Numpy seed to be fixed. Defaults to None.
        kwargs : misc
            Named arguments to the sampling
            or interpolation functions.

        Returns
        -------
        batch : RadialBatch
            Batch with changed `time` and `derivative`
            components. Changes components inplace.

        Note
        ----
        Sampler should have following parameters: `tmin`, `tmax`, `size`. Other
        parameters to this function should be passed via kwargs.
        See ``beta_sampler`` method for example.
        """
        _ = kwargs
        if seed:
            np.random.seed(seed)

        i = self.get_pos(None, src[0], index)
        time = getattr(self, src[0])[i]
        derivative = getattr(self, src[1])[i]

        interpolater = sc.interpolate.interp1d(time, derivative, kind=interpolate,
                                               bounds_error=True, assume_sorted=True)

        if  isinstance(sampler, R):
            sampler = R(sampler.name, **sampler.kwargs, size=(n_samples, n_points))
            samples = sampler.get()
        elif callable(sampler):
            samples = sampler(size=(n_samples, n_points))
        else:
            raise ValueError("You should specify sampler function!")

        tmin, tmax = np.min(time), np.max(time)
        sample_times = samples * (tmax - tmin) + tmin
        sample_times.sort(axis=-1)
        sample_derivatives = interpolater(sample_times)

        getattr(self, dst[0])[i] = np.array(sample_times)
        getattr(self, dst[1])[i] = np.array(sample_derivatives)
        return self

    @action
    def unstack_samples(self):
        """ Create a new batch in which each element of `time` and `derivative`
        along axis 0 is considered as a separate signal.

        This method creates a new batch and unstacks components `time` and
        `derivative`. Then the method updates other components by replication if
        they are ndarrays of objects. Other types of components will be discarded.

        Returns
        -------
        batch : same class as self
            Batch with split `time` and `derivative` and replicated other components.

        Examples
        --------
        >>> batch.time
        array([array([[ 0,  1,  2,  3],
                      [ 4,  5,  6,  7],
                      [ 8,  9, 10, 11]])],
              dtype=object)

        >>> batch = batch.unstack_signals()
        >>> batch.time
        array([array([0, 1, 2, 3]),
               array([4, 5, 6, 7]),
               array([ 8,  9, 10, 11])],
              dtype=object)
        """
        n_reps = [sig.shape[0] for sig in self.time]

        # Adding [None] to the list and removing it from resulting
        # array to make ndarray of arrays
        time = np.array([sample for observation in self.time
                         for sample in observation] + [None])[:-1]
        derivative = np.array([sample for observation in self.derivative
                               for sample in observation] + [None])[:-1]

        index = DatasetIndex(len(time))
        batch = type(self)(index)
        batch.time = time
        batch.derivative = derivative

        for component_name in set(self.components).intersection({"rig_type", "target"}):
            component = getattr(self, component_name)
            val = [elem for elem, n in zip(component, n_reps) for _ in range(n)]
            val = np.array(val + [None])[:-1]
            setattr(batch, component_name, val)
        return batch

    @action
    @init_components
<<<<<<< HEAD
    @inbatch_parallel(init="indices", target="threads")
    def drop_outliers(self, index, contam=0.1, src=None, dst=None, **kwargs):
        """Drop outliers using Isolation Forest algorithm.

        Parameters
        ----------
        contam : float (from 0 to 0.5)
            The amount of contamination of the data set
        """
        _ = kwargs
        i = self.get_pos(None, src[0], index)

        derivative = getattr(self, src[1])[i]
        time = getattr(self, src[0])[i]

        x_data = np.array([derivative]).T
        isol = IsolationForest(contamination=contam).fit(x_data)
        pred = isol.predict(x_data)
        getattr(self, dst[0])[i] = time[pred == 1]
        getattr(self, dst[1])[i] = derivative[pred == 1]
=======
    def make_points(self, src=None, dst=None, **kwargs):
        """ Generated new component with name `dst` with value from `src`."""
        _ = kwargs
        points = []
        for comp in src:
            points.append(np.vstack(getattr(self, comp)))
        if not isinstance(dst, str):
            dst = dst[0]
        setattr(self, dst, np.array(list(zip(*points))))
        return self

    @action
    def prepare_answer(self, src='target', **kwargs):
        """ Reshaped component co vector with shape = (-1, 1)."""
        _ = kwargs
        setattr(self, src, getattr(self, src).reshape(-1, 1))
>>>>>>> b5c0931e
        return self

    @action
    @init_components
    @inbatch_parallel(init='indices')
    def normalize(self, ix, src=None, dst=None, src_range=None, dst_range=None, **kwargs):
        """ Normalizes data element-wise to range [0, 1] by exctracting
        min(data) and dividing by (max(data)-min(data)).
        Parameters
        ----------
        src : list of either str or None
            Contains names of batch component(s) to be normalized
        dst : list of either str or None
            Contains names of batch component(s) where normalized components will be stored.
        dst_range : list of either str or None
            Contains names of batch component(s) where range of normalized componentes will
            be stored.
            Range is saved as a list of 2 elements:
            `[min(component_data), max(component_data) - min(component_data)].`
            if None then no range will be stored.
        src_range : list of either str or None
            Contains names of batch component(s) where range of normalized componentes have
            already been stored. If not None then component will be normalized with
            the given range.
        Returns
        -------
        self

        """
        _ = kwargs
        for i, component in enumerate(src):
            pos = self.get_pos(None, component, ix)
            comp_data = getattr(self, component)[pos]
            if src_range[i]:
                min_value, scale_value = getattr(self, src_range[i])[pos]
            else:
                min_value, scale_value = np.min(comp_data), (np.max(comp_data) - np.min(comp_data))
            new_data = (comp_data - min_value) / scale_value
            getattr(self, dst[i])[pos] = new_data

            if dst_range[i]:
                getattr(self, dst_range[i])[pos] = [min_value, scale_value]
        return self

    @action
    @init_components
    @inbatch_parallel(init='indices')
    def make_grid_data(self, ix, src=None, dst=None, grid_size=500, **kwargs):
        """ Makes grid
        Parameters
        ----------
        src : str or list of str
            Contains names of batch component(s) to make grid data from in format (x, y)
        dst : str or list of str
            Contains names of batch component(s) where (x_grid, y_grid) will be stored.
        grid_size : int
            Number of points in a grid

        Returns
        -------
        self
        """
        _ = kwargs
        if not (len(src) == 2 and len(dst) == 2):
            raise ValueError('Exactly two components must be passed to make grid data')

        pos = self.get_pos(None, src[0], ix)

        x_data = getattr(self, src[0])[pos]
        y_data = getattr(self, src[1])[pos]

        sorted_data = list(zip(*sorted(zip(x_data, y_data), key=lambda x: x[0])))

        x_grid = np.linspace(0, 1, num=grid_size)
        y_grid = np.interp(x_grid, sorted_data[0], sorted_data[1])

        getattr(self, dst[0])[pos] = x_grid
        getattr(self, dst[1])[pos] = y_grid.reshape((-1, 1))
        return self

    @action
    @init_components
    @inbatch_parallel(init='indices')
    def denormalize(self, ix, src=None, dst=None, src_range=None, **kwargs):
        """ Denormalizes component to initial range.

        Parameters
        ----------
        src : list of str
            Contains names of batch component(s) to be denormalized
        dst : list of either str or None
            Contains names of batch component(s) where denormalized components will be stored.
        src_range : list of str
            Contains names of batch component(s) where range data has been stored in format
            `[min(component_data), max(component_data) - min(component_data)].`

        Returns
        -------
        self
        """
        _ = kwargs

        for i, component in enumerate(src):
            pos = self.get_pos(None, component, ix)
            comp_data = getattr(self, component)[pos]
            if src_range[i]:
                min_value, scale_value = getattr(self, src_range[i])[pos]
                new_data = (comp_data - min_value) / scale_value
                new_data = comp_data * scale_value + min_value
                getattr(self, dst[i])[pos] = new_data
            else:
                raise ValueError('Src_range must be provided to denormalize component')
        return self

    @action
    @init_components
<<<<<<< HEAD
=======
    def make_array(self, src=None, dst=None, **kwargs):
        """ TODO: Should be rewritten as post function
        """
        _ = kwargs
        for i, component in enumerate(src):
            setattr(self, dst[i], np.stack(getattr(self, component)))
        return self

    @action
    @init_components
>>>>>>> b5c0931e
    def expand_dims(self, src=None, dst=None, **kwargs):
        """ Expands the shape of an array stored in a given component.
        Parameters
        ----------
        src : list of str
            Contains names of batch component(s) to be modiified
        dst : list of either str or None
            Contains names of batch component(s) where modiified components will be stored
        Returns
        -------
        self
        """
        _ = kwargs
        for i, component in enumerate(src):
            setattr(self, dst[i], getattr(self, component).reshape((-1, 1)))
        return self

    @action
    def hard_negative_sampling(self, statistics_name=None, fraction=0.5):
        """ Recreate batch with new indices corresponding to the largest loss
        value on the previous iterations.
        Parameters
        ----------
        statistics_name : str
            name of the pipeline variable where the dict with the index and
            corresponding loss values is stored.
        fraction : float in [0, 1]
            A fraction of the hard negative examples in the new batch.
        Returns
        -------
        self
        """
        btch_size = len(self.indices)
        if statistics_name and isinstance(self.pipeline.get_variable(statistics_name), dict):
            loss_history_dict = self.pipeline.get_variable(statistics_name)

            sorted_by_value = sorted(loss_history_dict.items(), key=lambda kv: kv[1])
            hard_count = int(btch_size * fraction)
            hard_indices = {x[0] for x in sorted_by_value[:hard_count]} - {self.indices}
            new_index = list(self.indices[: btch_size - len(hard_indices)]) + list(hard_indices)

            random.shuffle(new_index)
            batch = RadialBatch(index=self.pipeline.dataset.index.create_subset(new_index))
            return batch
        return self

    @action
    def update_loss_history_dict(self, src='loss_history', dst='loss_history_dict'):
        """ Update pipeline variable dst that is dict with key - element's index and
        corresponding value, i.e. squarred error on that element from src
        Parameters
        ----------
        src : str
            name of the pipeline variable where element-wise statistics
            (e.g. unaggreagated loss) for the batch is stored.
            It can be a list or np.array of length batch_size.
        dst : str
            name of the pipeline variable where the dict with the index and
            corresponding values is stored.
        Returns
        -------
        self
        """
        new_loss_history_dict = dict(zip(self.index.indices, self.pipeline.get_variable(src)))
        if isinstance(self.pipeline.get_variable(dst), dict):
            new_loss_history_dict = {**new_loss_history_dict, **self.pipeline.get_variable(dst)}
        self.pipeline.update_variable(dst, new_loss_history_dict,
                                      mode='w')
        return self

    @action
    @init_components
    def make_array(self, src=None, dst=None, **kwargs):
        """ TODO: Should be rewritten as post function
        """
        _ = kwargs
        for i, component in enumerate(src):
            try:
                setattr(self, dst[i], np.stack(getattr(self, component)))
            except ValueError:
                print('ACHTUNG! ', getattr(self, component))
        return self

    @action
    @init_components
    @inbatch_parallel(init='indices')
    def clip_values(self, ix, src, dst, **kwargs):
        """Clip values from `src` to 0, 1 and save it to `dst`
        """
        _ = kwargs
        if isinstance(src, str):
            src = [src]
            dst = [dst]

        for i, component in enumerate(src):
            pos = self.get_pos(None, component, ix)
            pred = getattr(self, component)[pos]
            getattr(self, dst[i])[pos] = np.clip(pred, 0, 1)
        return self<|MERGE_RESOLUTION|>--- conflicted
+++ resolved
@@ -1,11 +1,8 @@
 """ Batch class for radial regime regression. """
-<<<<<<< HEAD
 
 from functools import wraps
 
 import random
-=======
->>>>>>> b5c0931e
 import numpy as np
 import scipy as sc
 
@@ -14,10 +11,6 @@
 from .decorators import init_components
 from ..batchflow import Batch, action, inbatch_parallel, any_action_failed, FilesIndex, DatasetIndex, R
 
-<<<<<<< HEAD
-=======
-
->>>>>>> b5c0931e
 class RadialBatch(Batch):
     """
     Batch class that stores multiple time series along with other parameters
@@ -43,14 +36,10 @@
         self.target = self.array_of_nones
         self.predictions = self.array_of_nones
 
-<<<<<<< HEAD
     @property
     def components(self):
         """tuple of str: Data components names."""
         return "time", "derivative", "rig_type", "target", "predictions"
-=======
-    components = "time", "derivative", "rig_type", "target"
->>>>>>> b5c0931e
 
     @property
     def array_of_nones(self):
@@ -75,11 +64,7 @@
             raise RuntimeError("Cannot assemble the batch", all_errors)
 
     @action
-<<<<<<< HEAD
     def load(self, src=None, fmt=None, components=None, *args, **kwargs):
-=======
-    def load(self, fmt=None, components=None, *args, **kwargs):
->>>>>>> b5c0931e
         """ Load given batch components.
 
         This method supports loading of data from npz format.
@@ -182,10 +167,6 @@
         i = self.get_pos(None, src[0], index)
         time = getattr(self, src[0])[i]
         derivative = getattr(self, src[1])[i]
-<<<<<<< HEAD
-=======
-
->>>>>>> b5c0931e
         mask = derivative > 0
 
         if sum(mask) == 0:
@@ -193,29 +174,30 @@
 
         getattr(self, dst[0])[i] = time[mask]
         getattr(self, dst[1])[i] = derivative[mask]
-<<<<<<< HEAD
-=======
         return self
 
     @action
     @init_components
     @inbatch_parallel(init="indices", target="threads")
-    def drop_outliers(self, index, src=None, dst=None, **kwargs):
-        """ Finds and deletes outliers values.
+    def drop_outliers(self, index, contam=0.1, src=None, dst=None, **kwargs):
+        """Drop outliers using Isolation Forest algorithm.
+
+        Parameters
+        ----------
+        contam : float (from 0 to 0.5)
+            The amount of contamination of the data set
         """
         _ = kwargs
         i = self.get_pos(None, src[0], index)
+
+        derivative = getattr(self, src[1])[i]
         time = getattr(self, src[0])[i]
-        derivative = getattr(self, src[1])[i]
-
-        neighbors = np.diff(time)
-        mean_elems = np.array([neighbors[i]/np.mean(np.delete(neighbors, i)) for i in range(len(time)-1)])
-        outliers = np.where(mean_elems > 70)[0]
-        outliers = np.arange(outliers[0], time.shape) if outliers.shape[0] > 0 else np.empty(0)
-
-        getattr(self, dst[0])[i] = np.delete(time, outliers)
-        getattr(self, dst[1])[i] = np.delete(derivative, outliers)
->>>>>>> b5c0931e
+
+        x_data = np.array([derivative]).T
+        isol = IsolationForest(contamination=contam).fit(x_data)
+        pred = isol.predict(x_data)
+        getattr(self, dst[0])[i] = time[pred == 1]
+        getattr(self, dst[1])[i] = derivative[pred == 1]
         return self
 
     @action
@@ -347,28 +329,6 @@
 
     @action
     @init_components
-<<<<<<< HEAD
-    @inbatch_parallel(init="indices", target="threads")
-    def drop_outliers(self, index, contam=0.1, src=None, dst=None, **kwargs):
-        """Drop outliers using Isolation Forest algorithm.
-
-        Parameters
-        ----------
-        contam : float (from 0 to 0.5)
-            The amount of contamination of the data set
-        """
-        _ = kwargs
-        i = self.get_pos(None, src[0], index)
-
-        derivative = getattr(self, src[1])[i]
-        time = getattr(self, src[0])[i]
-
-        x_data = np.array([derivative]).T
-        isol = IsolationForest(contamination=contam).fit(x_data)
-        pred = isol.predict(x_data)
-        getattr(self, dst[0])[i] = time[pred == 1]
-        getattr(self, dst[1])[i] = derivative[pred == 1]
-=======
     def make_points(self, src=None, dst=None, **kwargs):
         """ Generated new component with name `dst` with value from `src`."""
         _ = kwargs
@@ -377,7 +337,14 @@
             points.append(np.vstack(getattr(self, comp)))
         if not isinstance(dst, str):
             dst = dst[0]
-        setattr(self, dst, np.array(list(zip(*points))))
+        setattr(self, dst, np.array(list(zip(*points))).transpose(0, 2, 1))
+        return self
+
+    @action
+    def make_target(self, src='target', **kwargs):
+        """ Reshaped component co vector with shape = (-1, 1)."""
+        _ = kwargs
+        setattr(self, src, getattr(self, src).reshape(-1, 1))
         return self
 
     @action
@@ -385,7 +352,6 @@
         """ Reshaped component co vector with shape = (-1, 1)."""
         _ = kwargs
         setattr(self, src, getattr(self, src).reshape(-1, 1))
->>>>>>> b5c0931e
         return self
 
     @action
@@ -502,8 +468,6 @@
 
     @action
     @init_components
-<<<<<<< HEAD
-=======
     def make_array(self, src=None, dst=None, **kwargs):
         """ TODO: Should be rewritten as post function
         """
@@ -514,7 +478,6 @@
 
     @action
     @init_components
->>>>>>> b5c0931e
     def expand_dims(self, src=None, dst=None, **kwargs):
         """ Expands the shape of an array stored in a given component.
         Parameters
